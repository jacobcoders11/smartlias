[
  {
    "id": 1,
    "username": "juan.delacruz",
    "passwordHash": "$2a$12$34w/Abzke8G9QMDz.qmn6ej77Fdq34W4c9l3AhY8no5akSOdapqmi",
    "firstName": "Juan",
    "lastName": "Dela Cruz",
    "role": "resident",
    "passwordChanged": false,
    "failedLoginAttempts": 0,
    "lockedUntil": null,
    "lastLogin": "2025-09-12T09:39:45.287Z",
    "createdAt": "2025-09-01T00:00:00.000Z",
    "lastFailedLogin": "2025-09-12T08:56:33.201Z"
  },
  {
    "id": 2,
    "username": "maria.santos",
    "passwordHash": "$2a$12$34w/Abzke8G9QMDz.qmn6ej77Fdq34W4c9l3AhY8no5akSOdapqmi",
    "firstName": "Maria",
    "lastName": "Santos",
    "role": "resident",
    "passwordChanged": false,
    "failedLoginAttempts": 0,
    "lockedUntil": null,
    "lastLogin": "2025-09-16T17:42:17.214Z",
    "createdAt": "2025-09-01T00:00:00.000Z"
  },
  {
    "id": 3,
    "username": "admin.staff",
    "passwordHash": "$2a$12$fOm80sCsX28DpzzX8Ax0O.wt9snSIcLyPHI9HlOOaWBpY6Pbt4y0G",
    "firstName": "Admin",
    "lastName": "Staff",
    "role": "admin",
    "passwordChanged": false,
    "failedLoginAttempts": 0,
    "lockedUntil": null,
<<<<<<< HEAD
    "lastLogin": "2025-09-16T15:36:26.852Z",
=======
    "lastLogin": "2025-09-16T15:40:12.965Z",
>>>>>>> 376db4b5
    "createdAt": "2025-09-01T00:00:00.000Z",
    "lastFailedLogin": "2025-09-16T14:51:54.578Z"
  }
]<|MERGE_RESOLUTION|>--- conflicted
+++ resolved
@@ -36,11 +36,7 @@
     "passwordChanged": false,
     "failedLoginAttempts": 0,
     "lockedUntil": null,
-<<<<<<< HEAD
-    "lastLogin": "2025-09-16T15:36:26.852Z",
-=======
     "lastLogin": "2025-09-16T15:40:12.965Z",
->>>>>>> 376db4b5
     "createdAt": "2025-09-01T00:00:00.000Z",
     "lastFailedLogin": "2025-09-16T14:51:54.578Z"
   }
