--- conflicted
+++ resolved
@@ -306,21 +306,13 @@
         user_id, last_name, first_name, middle_name, suffix, birth_date, gender,
         civil_status, home_number, mobile_number, email, address, purok,
         religion, occupation, special_category_id, notes, is_active, created_at
-<<<<<<< HEAD
-      ) VALUES ($1, $2, $3, $4, $5, $6, $7, $8, $9, $10, $11, $12, $13, $14, $15, $16, $17, $18, CURRENT_TIMESTAMP)
-=======
       ) VALUES ($1, $2, $3, $4, $5, $6, $7, $8, $9, $10, $11, $12, $13, $14, $15, $16, $17, 1, CURRENT_TIMESTAMP)
->>>>>>> ce4cb9f4
       RETURNING *
     `, [
       dbData.userId, dbData.lastName, dbData.firstName, dbData.middleName, dbData.suffix,
       dbData.birthDate, dbData.gender, dbData.civilStatus, dbData.homeNumber, dbData.mobileNumber,
       dbData.email, dbData.address, dbData.purok, dbData.religion, dbData.occupation,
-<<<<<<< HEAD
-      dbData.specialCategoryId, dbData.notes, isActive
-=======
       dbData.specialCategoryId, dbData.notes
->>>>>>> ce4cb9f4
     ])
     return this.enrichWithAge(result.rows[0])
   }
