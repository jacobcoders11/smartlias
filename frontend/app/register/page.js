--- conflicted
+++ resolved
@@ -241,14 +241,6 @@
       <NavigationHeader />
       <PublicLayout>
         <RegisterCard
-<<<<<<< HEAD
-            formData={formData}
-            onInputChange={handleInputChange}
-            onSubmit={handleSubmit}
-            isLoading={isLoading}
-            errors={errors}
-          />
-=======
           formData={formData}
           onInputChange={handleInputChange}
           onSubmit={handleSubmit}
@@ -259,7 +251,6 @@
           isLoading={isLoading}
           errors={errors}
         />
->>>>>>> 8f3456cf
       </PublicLayout>
     </>
   )
